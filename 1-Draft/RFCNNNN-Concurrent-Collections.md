--- conflicted
+++ resolved
@@ -109,8 +109,8 @@
 On the downside, the potential for the second breaking change increases
 because it is more likely that someone has created an alias of `~` than `~@`.
 That would only break, however, if they were invoking that command with round
-<<<<<<< HEAD
-brackets with at least one value inside (e.g. `~('something')`
+brackets with at least one value inside (e.g. `~('something')`), so it would
+still be a very low risk breaking change.
 
 We could also flip the enclosures, defining `@~()` as a `ConcurrentBag` and
 `@~{}` as a `ConcurrentDictionary`. The advantage here is that they result in
@@ -122,8 +122,4 @@
 There is a long running thread where some community members have been
 [discussing a new enclosure for `List<PSObject>`](https://github.com/PowerShell/PowerShell/issues/5643). Those thoughts should be
 reviewed and considered when looking at this proposal so that we come up with
-a unified strategy to move forward with.
-=======
-brackets with at least one value inside (e.g. `~('something')`), so it would
-still be a very low risk breaking change.
->>>>>>> b952d2f0
+a unified strategy to move forward with.