--- conflicted
+++ resolved
@@ -11,13 +11,8 @@
 
 # PowerShell User Content Location
 
-<<<<<<< HEAD
 This RFC proposes moving the current PowerShell user content location out of OneDrive &
 default to the `AppData` directory on Windows machines.
-=======
-This RFC proposes moving the current PowerShell user content location out of OneDrive to the
-`LocalAppData` directory on Windows machines.
->>>>>>> 310b1c59
 
 ## Motivation
 
